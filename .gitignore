/outputs
/uploads
/svg_outputs
/__pycache__
*/.env
<<<<<<< HEAD
.env
=======
venv
>>>>>>> 5979bad0
<|MERGE_RESOLUTION|>--- conflicted
+++ resolved
@@ -3,8 +3,5 @@
 /svg_outputs
 /__pycache__
 */.env
-<<<<<<< HEAD
-.env
-=======
 venv
->>>>>>> 5979bad0
+.env